[build-system]
requires = ["setuptools>=64.0"]
build-backend = "setuptools.build_meta"

[project]
name = "morphocell"
dynamic = ["version"]
description = "Morphometric analysis of nD bioimages with CUDA support"
readme = "README.md"
requires-python = ">=3.10"
license = { text = "MIT" }
authors = [
    { name = "Alexandr Kalinin", email = "alxndrkalinin@gmail.com" }
]
dependencies = [
    "numpy>=1.20.0",
    "scikit-image>=0.16.1",
    "trimesh>=3.3.0",
]
classifiers = [
    "Development Status :: 4 - Beta",
    "License :: OSI Approved :: MIT License",
    "Intended Audience :: Developers",
    "Intended Audience :: Science/Research",
    "Operating System :: OS Independent",
    "Programming Language :: Python",
    "Programming Language :: Python :: 3",
    "Programming Language :: Python :: 3.9",
    "Programming Language :: Python :: 3.10",
    "Programming Language :: Python :: 3.11",
    "Programming Language :: Python :: 3.12",
    "Topic :: Software Development :: Libraries",
    "Topic :: Software Development :: Libraries :: Python Modules",
]

[project.urls]
Homepage = "https://github.com/alxndrkalinin/morphocell"
Repository = "https://github.com/alxndrkalinin/morphocell"

[project.optional-dependencies]
deconv = [
    "tensorflow-gpu>=1.14.0,<2.2.1",
    "flowdec[tf_gpu]>=1.1.0",
    "pyvirtualdisplay>=2.0",
    "cloudpickle>=2.0",
    "py3nvml>=0.2.6",
]
<<<<<<< HEAD
dev = [
    "pre-commit",
    "pytest",
]
frc = [
    "miplib @ git+https://github.com/alxndrkalinin/miplib@public",
]
=======
>>>>>>> 44099748
cellpose = [
    "cellpose>=0.6.0",
]
dev = [
    "ruff",
    "mypy",
    "pooch",
    "pytest",
]
all = [
    "morphocell[deconv]",
    "morphocell[frc]",
    "morphocell[cellpose]",
    "morphocell[dev]",
]

[tool.setuptools.dynamic]
version = { attr = "morphocell.__version__" }

[tool.setuptools.packages.find]
exclude = ["examples*"]

[tool.mypy]
python_version = "3.10"

[[tool.mypy.overrides]]
module = "morphocell.metrics.frc.frc"
ignore_errors = true

[[tool.mypy.overrides]]
module = "morphocell.preprocessing.deconvolution"
ignore_errors = true

[[tool.mypy.overrides]]
module = "morphocell.segmentation.segment_utils"
ignore_errors = true<|MERGE_RESOLUTION|>--- conflicted
+++ resolved
@@ -45,16 +45,10 @@
     "cloudpickle>=2.0",
     "py3nvml>=0.2.6",
 ]
-<<<<<<< HEAD
 dev = [
     "pre-commit",
     "pytest",
 ]
-frc = [
-    "miplib @ git+https://github.com/alxndrkalinin/miplib@public",
-]
-=======
->>>>>>> 44099748
 cellpose = [
     "cellpose>=0.6.0",
 ]
